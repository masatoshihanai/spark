--- conflicted
+++ resolved
@@ -459,7 +459,6 @@
     }
   }
 
-<<<<<<< HEAD
   // test("addEdgesPerformance") {
   ignore("addEdgesPerformance") {
 
@@ -549,8 +548,8 @@
         println("%5d,".format(timeFull) + "%5d".format(timeInc))
       }
     }
+  }
     // scalastyle:on println
-=======
   test("SPARK-14219: pickRandomVertex") {
     withSpark { sc =>
       val vert = sc.parallelize(List((1L, "a")), 1)
@@ -558,6 +557,5 @@
       val g0 = Graph(vert, edges)
       assert(g0.pickRandomVertex() === 1L)
     }
->>>>>>> 289257c4
   }
 }