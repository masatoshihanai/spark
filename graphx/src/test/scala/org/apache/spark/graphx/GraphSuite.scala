--- conflicted
+++ resolved
@@ -476,11 +476,7 @@
           addEdge.count()
 
           val startTime = System.currentTimeMillis()
-<<<<<<< HEAD
-          val newGraph = line.addEdges(addEdge, "v", partitionStrategy).cache()
-=======
           val newGraph = line.addEdges(addEdge, partitionStrategy, "v").cache()
->>>>>>> 029804e5
           newGraph.edges.partitionsRDD.count()
           val endTime = System.currentTimeMillis()
           newGraph.edges.partitionsRDD.count()
@@ -516,11 +512,7 @@
           addEdge.count()
 
           val startTime = System.currentTimeMillis()
-<<<<<<< HEAD
-          val newGraph = star.addEdges(addEdge, "v", partitionStrategy).cache()
-=======
           val newGraph = star.addEdges(addEdge, partitionStrategy, "v").cache()
->>>>>>> 029804e5
           newGraph.edges.partitionsRDD.count()
           val endTime = System.currentTimeMillis()
           newGraph.edges.partitionsRDD.count()
