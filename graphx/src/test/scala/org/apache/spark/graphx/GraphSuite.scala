/*
 * Licensed to the Apache Software Foundation (ASF) under one or more
 * contributor license agreements.  See the NOTICE file distributed with
 * this work for additional information regarding copyright ownership.
 * The ASF licenses this file to You under the Apache License, Version 2.0
 * (the "License"); you may not use this file except in compliance with
 * the License.  You may obtain a copy of the License at
 *
 *    http://www.apache.org/licenses/LICENSE-2.0
 *
 * Unless required by applicable law or agreed to in writing, software
 * distributed under the License is distributed on an "AS IS" BASIS,
 * WITHOUT WARRANTIES OR CONDITIONS OF ANY KIND, either express or implied.
 * See the License for the specific language governing permissions and
 * limitations under the License.
 */

package org.apache.spark.graphx

import org.apache.spark.{SparkContext, SparkFunSuite}
import org.apache.spark.graphx.Graph._
import org.apache.spark.graphx.PartitionStrategy._
import org.apache.spark.rdd._
import org.apache.spark.storage.StorageLevel
import org.apache.spark.util.Utils

class GraphSuite extends SparkFunSuite with LocalSparkContext {

  def starGraph(sc: SparkContext, n: Int): Graph[String, Int] = {
    Graph.fromEdgeTuples(sc.parallelize((1 to n).map(x => (0: VertexId, x: VertexId)), 3), "v")
  }

  test("Graph.fromEdgeTuples") {
    withSpark { sc =>
      val ring = (0L to 100L).zip((1L to 99L) :+ 0L)
      val doubleRing = ring ++ ring
      val graph = Graph.fromEdgeTuples(sc.parallelize(doubleRing), 1)
      assert(graph.edges.count() === doubleRing.size)
      assert(graph.edges.collect().forall(e => e.attr == 1))

      // uniqueEdges option should uniquify edges and store duplicate count in edge attributes
      val uniqueGraph = Graph.fromEdgeTuples(sc.parallelize(doubleRing), 1, Some(RandomVertexCut))
      assert(uniqueGraph.edges.count() === ring.size)
      assert(uniqueGraph.edges.collect().forall(e => e.attr == 2))
    }
  }

  test("Graph.fromEdges") {
    withSpark { sc =>
      val ring = (0L to 100L).zip((1L to 99L) :+ 0L).map { case (a, b) => Edge(a, b, 1) }
      val graph = Graph.fromEdges(sc.parallelize(ring), 1.0F)
      assert(graph.edges.count() === ring.size)
    }
  }

  test("Graph.apply") {
    withSpark { sc =>
      val rawEdges = (0L to 98L).zip((1L to 99L) :+ 0L)
      val edges: RDD[Edge[Int]] = sc.parallelize(rawEdges).map { case (s, t) => Edge(s, t, 1) }
      val vertices: RDD[(VertexId, Boolean)] = sc.parallelize((0L until 10L).map(id => (id, true)))
      val graph = Graph(vertices, edges, false)
      assert( graph.edges.count() === rawEdges.size )
      // Vertices not explicitly provided but referenced by edges should be created automatically
      assert( graph.vertices.count() === 100)
      graph.triplets.collect().map { et =>
        assert((et.srcId < 10 && et.srcAttr) || (et.srcId >= 10 && !et.srcAttr))
        assert((et.dstId < 10 && et.dstAttr) || (et.dstId >= 10 && !et.dstAttr))
      }
    }
  }

  test("triplets") {
    withSpark { sc =>
      val n = 5
      val star = starGraph(sc, n)
      assert(star.triplets.map(et => (et.srcId, et.dstId, et.srcAttr, et.dstAttr)).collect().toSet
        === (1 to n).map(x => (0: VertexId, x: VertexId, "v", "v")).toSet)
    }
  }

  test("partitionBy") {
    withSpark { sc =>
      def mkGraph(edges: List[(Long, Long)]): Graph[Int, Int] = {
        Graph.fromEdgeTuples(sc.parallelize(edges, 2), 0)
      }
      def nonemptyParts(graph: Graph[Int, Int]): RDD[List[Edge[Int]]] = {
        graph.edges.partitionsRDD.mapPartitions { iter =>
          Iterator(iter.next()._2.iterator.toList)
        }.filter(_.nonEmpty)
      }
      val identicalEdges = List((0L, 1L), (0L, 1L))
      val canonicalEdges = List((0L, 1L), (1L, 0L))
      val sameSrcEdges = List((0L, 1L), (0L, 2L))

      // The two edges start out in different partitions
      for (edges <- List(identicalEdges, canonicalEdges, sameSrcEdges)) {
        assert(nonemptyParts(mkGraph(edges)).count === 2)
      }
      // partitionBy(RandomVertexCut) puts identical edges in the same partition
      assert(nonemptyParts(mkGraph(identicalEdges).partitionBy(RandomVertexCut)).count === 1)
      // partitionBy(EdgePartition1D) puts same-source edges in the same partition
      assert(nonemptyParts(mkGraph(sameSrcEdges).partitionBy(EdgePartition1D)).count === 1)
      // partitionBy(CanonicalRandomVertexCut) puts edges that are identical modulo direction into
      // the same partition
      assert(
        nonemptyParts(mkGraph(canonicalEdges).partitionBy(CanonicalRandomVertexCut)).count === 1)
      // partitionBy(EdgePartition2D) puts identical edges in the same partition
      assert(nonemptyParts(mkGraph(identicalEdges).partitionBy(EdgePartition2D)).count === 1)

      // partitionBy(EdgePartition2D) ensures that vertices need only be replicated to 2 * sqrt(p)
      // partitions
      val n = 100
      val p = 100
      val verts = 1 to n
      val graph = Graph.fromEdgeTuples(sc.parallelize(verts.flatMap(x =>
        verts.withFilter(y => y % x == 0).map(y => (x: VertexId, y: VertexId))), p), 0)
      assert(graph.edges.partitions.length === p)
      val partitionedGraph = graph.partitionBy(EdgePartition2D)
      assert(graph.edges.partitions.length === p)
      val bound = 2 * math.sqrt(p)
      // Each vertex should be replicated to at most 2 * sqrt(p) partitions
      val partitionSets = partitionedGraph.edges.partitionsRDD.mapPartitions { iter =>
        val part = iter.next()._2
        Iterator((part.iterator.flatMap(e => Iterator(e.srcId, e.dstId))).toSet)
      }.collect
      if (!verts.forall(id => partitionSets.count(_.contains(id)) <= bound)) {
        val numFailures = verts.count(id => partitionSets.count(_.contains(id)) > bound)
        val failure = verts.maxBy(id => partitionSets.count(_.contains(id)))
        fail(("Replication bound test failed for %d/%d vertices. " +
          "Example: vertex %d replicated to %d (> %f) partitions.").format(
          numFailures, n, failure, partitionSets.count(_.contains(failure)), bound))
      }
      // This should not be true for the default hash partitioning
      val partitionSetsUnpartitioned = graph.edges.partitionsRDD.mapPartitions { iter =>
        val part = iter.next()._2
        Iterator((part.iterator.flatMap(e => Iterator(e.srcId, e.dstId))).toSet)
      }.collect
      assert(verts.exists(id => partitionSetsUnpartitioned.count(_.contains(id)) > bound))

      // Forming triplets view
      val g = Graph(
        sc.parallelize(List((0L, "a"), (1L, "b"), (2L, "c"))),
        sc.parallelize(List(Edge(0L, 1L, 1), Edge(0L, 2L, 1)), 2))
      assert(g.triplets.collect().map(_.toTuple).toSet ===
        Set(((0L, "a"), (1L, "b"), 1), ((0L, "a"), (2L, "c"), 1)))
      val gPart = g.partitionBy(EdgePartition2D)
      assert(gPart.triplets.collect().map(_.toTuple).toSet ===
        Set(((0L, "a"), (1L, "b"), 1), ((0L, "a"), (2L, "c"), 1)))
    }
  }

  test("mapVertices") {
    withSpark { sc =>
      val n = 5
      val star = starGraph(sc, n)
      // mapVertices preserving type
      val mappedVAttrs = star.mapVertices((vid, attr) => attr + "2")
      assert(mappedVAttrs.vertices.collect().toSet === (0 to n).map(x => (x: VertexId, "v2")).toSet)
      // mapVertices changing type
      val mappedVAttrs2 = star.mapVertices((vid, attr) => attr.length)
      assert(mappedVAttrs2.vertices.collect().toSet === (0 to n).map(x => (x: VertexId, 1)).toSet)
    }
  }

  test("mapVertices changing type with same erased type") {
    withSpark { sc =>
      val vertices = sc.parallelize(Array[(Long, Option[java.lang.Integer])](
        (1L, Some(1)),
        (2L, Some(2)),
        (3L, Some(3))
      ))
      val edges = sc.parallelize(Array(
        Edge(1L, 2L, 0),
        Edge(2L, 3L, 0),
        Edge(3L, 1L, 0)
      ))
      val graph0 = Graph(vertices, edges)
      // Trigger initial vertex replication
      graph0.triplets.foreach(x => {})
      // Change type of replicated vertices, but preserve erased type
      val graph1 = graph0.mapVertices { case (vid, integerOpt) =>
        integerOpt.map((x: java.lang.Integer) => x.toDouble: java.lang.Double)
      }
      // Access replicated vertices, exposing the erased type
      val graph2 = graph1.mapTriplets(t => t.srcAttr.get)
      assert(graph2.edges.map(_.attr).collect().toSet === Set[java.lang.Double](1.0, 2.0, 3.0))
    }
  }

  test("mapEdges") {
    withSpark { sc =>
      val n = 3
      val star = starGraph(sc, n)
      val starWithEdgeAttrs = star.mapEdges(e => e.dstId)

      val edges = starWithEdgeAttrs.edges.collect()
      assert(edges.size === n)
      assert(edges.toSet === (1 to n).map(x => Edge(0, x, x)).toSet)
    }
  }

  test("mapTriplets") {
    withSpark { sc =>
      val n = 5
      val star = starGraph(sc, n)
      assert(star.mapTriplets(et => et.srcAttr + et.dstAttr).edges.collect().toSet ===
        (1L to n).map(x => Edge(0, x, "vv")).toSet)
    }
  }

  test("reverse") {
    withSpark { sc =>
      val n = 5
      val star = starGraph(sc, n)
      assert(star.reverse.outDegrees.collect().toSet === (1 to n).map(x => (x: VertexId, 1)).toSet)
    }
  }

  test("reverse with join elimination") {
    withSpark { sc =>
      val vertices: RDD[(VertexId, Int)] = sc.parallelize(Array((1L, 1), (2L, 2)))
      val edges: RDD[Edge[Int]] = sc.parallelize(Array(Edge(1L, 2L, 0)))
      val graph = Graph(vertices, edges).reverse
      val result = GraphXUtils.mapReduceTriplets[Int, Int, Int](
        graph, et => Iterator((et.dstId, et.srcAttr)), _ + _)
      assert(result.collect().toSet === Set((1L, 2)))
    }
  }

  test("addEdges") {
    // Add a new edge including a new vertex
    withSpark {sc =>
      val vertices: RDD[(VertexId, Int)] = sc.parallelize(Array((1L, 1), (2L, 2)))
      val edges: RDD[Edge[Int]] = sc.parallelize(Array(Edge(1L, 2L, 0)))
      val graph = Graph(vertices, edges, 0).partitionBy(PartitionStrategy.RandomVertexCut).cache()
      val addEdge: RDD[Edge[Int]] = sc.parallelize(Array(Edge(2L, 3L, 0)))

<<<<<<< HEAD
      val newGraph = graph.addEdges(addEdge, 99, PartitionStrategy.RandomVertexCut).cache()
=======
      val newGraph = graph.addEdges(addEdge, PartitionStrategy.RandomVertexCut, 99).cache()
>>>>>>> 3c047f2f
      assert(newGraph.vertices.count == 3)
      assert(newGraph.vertices.collect().toSet === Set((1, 1), (2, 2), (3, 99)))
      assert(newGraph.edges.collect().toSet === Set(Edge(1, 2, 0), Edge(2, 3, 0)))
    }

    // Add a new edge including existing vertices
    withSpark {sc =>
      val vertices: RDD[(VertexId, Int)] = sc.parallelize(Array(
        (1L, 1),
        (2L, 2),
        (3L, 3)
      ))
      val edges: RDD[Edge[Int]] = sc.parallelize(Array(
        Edge(1L, 2L, 0),
        Edge(2L, 3L, 0)
      ))
      val partitionStrategy = PartitionStrategy.RandomVertexCut
      val graph = Graph(vertices, edges, 0).partitionBy(partitionStrategy).cache()
      val addEdge: RDD[Edge[Int]] = sc.parallelize(Array(Edge(1L, 3L, 0)))

<<<<<<< HEAD
      val newGraph = graph.addEdges(addEdge, 99, partitionStrategy).cache()
=======
      val newGraph = graph.addEdges(addEdge, partitionStrategy, 99).cache()
>>>>>>> 3c047f2f

      assert(newGraph.vertices.count == 3)
      assert(newGraph.vertices.collect().toSet === Set((1, 1), (2, 2), (3, 3)))
      assert(newGraph.edges.collect().toSet === Set(Edge(1, 2, 0), Edge(2, 3, 0), Edge(1, 3, 0)))
    }
  }

  test("subgraph") {
    withSpark { sc =>
      // Create a star graph of 10 vertices.
      val n = 10
      val star = starGraph(sc, n)
      // Take only vertices whose vids are even
      val subgraph = star.subgraph(vpred = (vid, attr) => vid % 2 == 0)

      // We should have 5 vertices.
      assert(subgraph.vertices.collect().toSet === (0 to n by 2).map(x => (x, "v")).toSet)

      // And 4 edges.
      assert(subgraph.edges.map(_.copy()).collect().toSet ===
        (2 to n by 2).map(x => Edge(0, x, 1)).toSet)
    }
  }

  test("mask") {
    withSpark { sc =>
      val n = 5
      val vertices = sc.parallelize((0 to n).map(x => (x: VertexId, x)))
      val edges = sc.parallelize((1 to n).map(x => Edge(0, x, x)))
      val graph: Graph[Int, Int] = Graph(vertices, edges).cache()

      val subgraph = graph.subgraph(
        e => e.dstId != 4L,
        (vid, vdata) => vid != 3L
      ).mapVertices((vid, vdata) => -1).mapEdges(e => -1)

      val projectedGraph = graph.mask(subgraph)

      val v = projectedGraph.vertices.collect().toSet
      assert(v === Set((0, 0), (1, 1), (2, 2), (4, 4), (5, 5)))

      // the map is necessary because of object-reuse in the edge iterator
      val e = projectedGraph.edges.map(e => Edge(e.srcId, e.dstId, e.attr)).collect().toSet
      assert(e === Set(Edge(0, 1, 1), Edge(0, 2, 2), Edge(0, 5, 5)))

    }
  }

  test("groupEdges") {
    withSpark { sc =>
      val n = 5
      val star = starGraph(sc, n)
      val doubleStar = Graph.fromEdgeTuples(
        sc.parallelize((1 to n).flatMap(x =>
          List((0: VertexId, x: VertexId), (0: VertexId, x: VertexId))), 1), "v")
      val star2 = doubleStar.groupEdges { (a, b) => a}
      assert(star2.edges.collect().toArray.sorted(Edge.lexicographicOrdering[Int]) ===
        star.edges.collect().toArray.sorted(Edge.lexicographicOrdering[Int]))
      assert(star2.vertices.collect().toSet === star.vertices.collect().toSet)
    }
  }

  test("aggregateMessages") {
    withSpark { sc =>
      val n = 5
      val agg = starGraph(sc, n).aggregateMessages[String](
        ctx => {
          if (ctx.dstAttr != null) {
            throw new Exception(
              "expected ctx.dstAttr to be null due to TripletFields, but it was " + ctx.dstAttr)
          }
          ctx.sendToDst(ctx.srcAttr)
        }, _ + _, TripletFields.Src)
      assert(agg.collect().toSet === (1 to n).map(x => (x: VertexId, "v")).toSet)
    }
  }

  test("outerJoinVertices") {
    withSpark { sc =>
      val n = 5
      val reverseStar = starGraph(sc, n).reverse.cache()
      // outerJoinVertices changing type
      val reverseStarDegrees = reverseStar.outerJoinVertices(reverseStar.outDegrees) {
        (vid, a, bOpt) => bOpt.getOrElse(0)
      }
      val neighborDegreeSums = GraphXUtils.mapReduceTriplets[Int, Int, Int](
        reverseStarDegrees,
        et => Iterator((et.srcId, et.dstAttr), (et.dstId, et.srcAttr)),
        (a: Int, b: Int) => a + b).collect().toSet
      assert(neighborDegreeSums === Set((0: VertexId, n)) ++ (1 to n).map(x => (x: VertexId, 0)))
      // outerJoinVertices preserving type
      val messages = reverseStar.vertices.mapValues { (vid, attr) => vid.toString }
      val newReverseStar =
        reverseStar.outerJoinVertices(messages) { (vid, a, bOpt) => a + bOpt.getOrElse("") }
      assert(newReverseStar.vertices.map(_._2).collect().toSet ===
        (0 to n).map(x => "v%d".format(x)).toSet)
    }
  }

  test("more edge partitions than vertex partitions") {
    withSpark { sc =>
      val verts = sc.parallelize(List((1: VertexId, "a"), (2: VertexId, "b")), 1)
      val edges = sc.parallelize(List(Edge(1, 2, 0), Edge(2, 1, 0)), 2)
      val graph = Graph(verts, edges)
      val triplets = graph.triplets.map(et => (et.srcId, et.dstId, et.srcAttr, et.dstAttr))
        .collect().toSet
      assert(triplets ===
        Set((1: VertexId, 2: VertexId, "a", "b"), (2: VertexId, 1: VertexId, "b", "a")))
    }
  }

  test("checkpoint") {
    val checkpointDir = Utils.createTempDir()
    withSpark { sc =>
      sc.setCheckpointDir(checkpointDir.getAbsolutePath)
      val ring = (0L to 100L).zip((1L to 99L) :+ 0L).map { case (a, b) => Edge(a, b, 1)}
      val rdd = sc.parallelize(ring)
      val graph = Graph.fromEdges(rdd, 1.0F)
      assert(!graph.isCheckpointed)
      assert(graph.getCheckpointFiles.size === 0)
      graph.checkpoint()
      graph.edges.map(_.attr).count()
      graph.vertices.map(_._2).count()

      val edgesDependencies = graph.edges.partitionsRDD.dependencies
      val verticesDependencies = graph.vertices.partitionsRDD.dependencies
      assert(edgesDependencies.forall(_.rdd.isInstanceOf[CheckpointRDD[_]]))
      assert(verticesDependencies.forall(_.rdd.isInstanceOf[CheckpointRDD[_]]))
      assert(graph.isCheckpointed)
      assert(graph.getCheckpointFiles.size === 2)
    }
  }

  test("cache, getStorageLevel") {
    // test to see if getStorageLevel returns correct value
    withSpark { sc =>
      val verts = sc.parallelize(List((1: VertexId, "a"), (2: VertexId, "b")), 1)
      val edges = sc.parallelize(List(Edge(1, 2, 0), Edge(2, 1, 0)), 2)
      val graph = Graph(verts, edges, "", StorageLevel.MEMORY_ONLY, StorageLevel.MEMORY_ONLY)
      // Note: Before caching, graph.vertices is cached, but graph.edges is not (but graph.edges'
      //       parent RDD is cached).
      graph.cache()
      assert(graph.vertices.getStorageLevel == StorageLevel.MEMORY_ONLY)
      assert(graph.edges.getStorageLevel == StorageLevel.MEMORY_ONLY)
    }
  }

  test("non-default number of edge partitions") {
    val n = 10
    val defaultParallelism = 3
    val numEdgePartitions = 4
    assert(defaultParallelism != numEdgePartitions)
    val conf = new org.apache.spark.SparkConf()
      .set("spark.default.parallelism", defaultParallelism.toString)
    val sc = new SparkContext("local", "test", conf)
    try {
      val edges = sc.parallelize((1 to n).map(x => (x: VertexId, 0: VertexId)),
        numEdgePartitions)
      val graph = Graph.fromEdgeTuples(edges, 1)
      val neighborAttrSums = GraphXUtils.mapReduceTriplets[Int, Int, Int](
        graph,
        et => Iterator((et.dstId, et.srcAttr)), _ + _)
      assert(neighborAttrSums.collect().toSet === Set((0: VertexId, n)))
    } finally {
      sc.stop()
    }
  }

  test("unpersist graph RDD") {
    withSpark { sc =>
      val vert = sc.parallelize(List((1L, "a"), (2L, "b"), (3L, "c")), 1)
      val edges = sc.parallelize(List(Edge[Long](1L, 2L), Edge[Long](1L, 3L)), 1)
      val g0 = Graph(vert, edges)
      val g = g0.partitionBy(PartitionStrategy.EdgePartition2D, 2)
      val cc = g.connectedComponents()
      assert(sc.getPersistentRDDs.nonEmpty)
      cc.unpersist()
      g.unpersist()
      g0.unpersist()
      vert.unpersist()
      edges.unpersist()
      assert(sc.getPersistentRDDs.isEmpty)
    }
  }

  // test("addEdgesPerformance") {
  ignore("addEdgesPerformance") {

    def lineGraph(sc: SparkContext, n: Int): Graph[String, Int] = {
      Graph.fromEdgeTuples(sc.parallelize((0 to n).map(x => (x: VertexId, x + 1: VertexId)), 1), "v")
    }

    // scalastyle:off println
    println("# vertices, # add, full, inc, (ms. Line Graph)")

    // Case of line graph
    // # of add vertices is from 2^4 (16) to 2^7 (128)
    // # of vertices is from 2^10 (1024) to 2^20 (1048576)
    for (numAddVertex <- (4 to 7).map(math.pow(2, _).toLong)) {
      for (numVertex <- (10 to 20).map(math.pow(2, _).toInt)) {
        val timeFull = withSpark[Long] { sc =>
          val startTime = System.currentTimeMillis()
          val line = lineGraph(sc, (numVertex + numAddVertex.toInt)).cache()
          line.edges.partitionsRDD.count()
          val endTime = System.currentTimeMillis()
          line.edges.partitionsRDD.count()
          val countTime = System.currentTimeMillis() - endTime

          endTime - startTime - countTime
        }

        val timeInc = withSpark[Long] { sc =>
          val partitionStrategy = PartitionStrategy.RandomVertexCut
          val line = lineGraph(sc, numVertex).partitionBy(partitionStrategy).cache()
          line.edges.partitionsRDD.count()
          val addEdge = sc.parallelize((1L to numAddVertex).map(x => Edge(x + numVertex, x + numVertex + 1, 1)))
          addEdge.count()

          val startTime = System.currentTimeMillis()
          val newGraph = line.addEdges(addEdge, "v", partitionStrategy).cache()
          newGraph.edges.partitionsRDD.count()
          val endTime = System.currentTimeMillis()
          newGraph.edges.partitionsRDD.count()
          val countTime = System.currentTimeMillis() - endTime

          endTime - startTime - countTime
        }
        print("%10d,".format(numVertex) + "%6d,".format(numAddVertex))
        println("%5d,".format(timeFull) + "%5d".format(timeInc))
      }
    }
    println("# vertices, # add, full, inc, (ms. Star Graph)")

    // Case of star graph
    for (numAddVertex <- (4 to 7).map(math.pow(2, _).toLong)) {
      for (numVertex <- (10 to 20).map(math.pow(2, _).toInt)) {
        val timeFull = withSpark[Long] { sc =>
          val startTime = System.currentTimeMillis()
          val star = starGraph(sc, (numVertex + numAddVertex.toInt)).cache()
          star.edges.partitionsRDD.count()
          val endTime = System.currentTimeMillis()
          star.edges.partitionsRDD.count()
          val countTime = System.currentTimeMillis() - endTime

          endTime - startTime - countTime
        }

        val timeInc = withSpark[Long] { sc =>
          val partitionStrategy = PartitionStrategy.RandomVertexCut
          val star = starGraph(sc, numVertex).partitionBy(partitionStrategy).cache()
          star.edges.partitionsRDD.count()
          val addEdge = sc.parallelize((1L to numAddVertex).map(x => Edge(0, x + numVertex, 1)))
          addEdge.count()

          val startTime = System.currentTimeMillis()
          val newGraph = star.addEdges(addEdge, "v", partitionStrategy).cache()
          newGraph.edges.partitionsRDD.count()
          val endTime = System.currentTimeMillis()
          newGraph.edges.partitionsRDD.count()
          val countTime = System.currentTimeMillis() - endTime

          assert(newGraph.vertices.count == (numVertex + numAddVertex + 1))
          assert(newGraph.vertices.collect.toSet ===
            (0L to (numVertex + numAddVertex)).map(x => (x, "v")).toSet)
          assert(newGraph.edges.collect().map(x => (x.srcId, x.dstId)).toSet ===
            (1L to (numVertex + numAddVertex)).map(x => (0, x)).toSet)

          newGraph.unpersist()
          endTime - startTime - countTime
        }
        print("%10d,".format(numVertex) + "%6d,".format(numAddVertex))
        println("%5d,".format(timeFull) + "%5d".format(timeInc))
      }
    }
    // scalastyle:on println
  }
}<|MERGE_RESOLUTION|>--- conflicted
+++ resolved
@@ -235,11 +235,7 @@
       val graph = Graph(vertices, edges, 0).partitionBy(PartitionStrategy.RandomVertexCut).cache()
       val addEdge: RDD[Edge[Int]] = sc.parallelize(Array(Edge(2L, 3L, 0)))
 
-<<<<<<< HEAD
-      val newGraph = graph.addEdges(addEdge, 99, PartitionStrategy.RandomVertexCut).cache()
-=======
       val newGraph = graph.addEdges(addEdge, PartitionStrategy.RandomVertexCut, 99).cache()
->>>>>>> 3c047f2f
       assert(newGraph.vertices.count == 3)
       assert(newGraph.vertices.collect().toSet === Set((1, 1), (2, 2), (3, 99)))
       assert(newGraph.edges.collect().toSet === Set(Edge(1, 2, 0), Edge(2, 3, 0)))
@@ -260,11 +256,7 @@
       val graph = Graph(vertices, edges, 0).partitionBy(partitionStrategy).cache()
       val addEdge: RDD[Edge[Int]] = sc.parallelize(Array(Edge(1L, 3L, 0)))
 
-<<<<<<< HEAD
-      val newGraph = graph.addEdges(addEdge, 99, partitionStrategy).cache()
-=======
       val newGraph = graph.addEdges(addEdge, partitionStrategy, 99).cache()
->>>>>>> 3c047f2f
 
       assert(newGraph.vertices.count == 3)
       assert(newGraph.vertices.collect().toSet === Set((1, 1), (2, 2), (3, 3)))
