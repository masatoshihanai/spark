/*
 * Licensed to the Apache Software Foundation (ASF) under one or more
 * contributor license agreements.  See the NOTICE file distributed with
 * this work for additional information regarding copyright ownership.
 * The ASF licenses this file to You under the Apache License, Version 2.0
 * (the "License"); you may not use this file except in compliance with
 * the License.  You may obtain a copy of the License at
 *
 *    http://www.apache.org/licenses/LICENSE-2.0
 *
 * Unless required by applicable law or agreed to in writing, software
 * distributed under the License is distributed on an "AS IS" BASIS,
 * WITHOUT WARRANTIES OR CONDITIONS OF ANY KIND, either express or implied.
 * See the License for the specific language governing permissions and
 * limitations under the License.
 */

package org.apache.spark.graphx.impl

import scala.reflect.ClassTag

import org.apache.spark.graphx._
import org.apache.spark.graphx.util.collection.GraphXPrimitiveKeyOpenHashMap
import org.apache.spark.util.collection.{BitSet, PrimitiveVector, Sorter}

/**
 * A collection of edges, along with referenced vertex attributes and an optional active vertex set
 * for filtering computation on the edges.
 *
 * The edges are stored in columnar format in `localSrcIds`, `localDstIds`, and `data`. All
 * referenced global vertex ids are mapped to a compact set of local vertex ids according to the
 * `global2local` map. Each local vertex id is a valid index into `vertexAttrs`, which stores the
 * corresponding vertex attribute, and `local2global`, which stores the reverse mapping to global
 * vertex id. The global vertex ids that are active are optionally stored in `activeSet`.
 *
 * The edges are clustered by source vertex id, and the mapping from global vertex id to the index
 * of the corresponding edge cluster is stored in `index`.
 *
 * @tparam ED the edge attribute type
 * @tparam VD the vertex attribute type
 *
 * @param localSrcIds the local source vertex id of each edge as an index into `local2global` and
 *   `vertexAttrs`
 * @param localDstIds the local destination vertex id of each edge as an index into `local2global`
 *   and `vertexAttrs`
 * @param data the attribute associated with each edge
 * @param index a clustered index on source vertex id as a map from each global source vertex id to
 *   the offset in the edge arrays where the cluster for that vertex id begins
 * @param global2local a map from referenced vertex ids to local ids which index into vertexAttrs
 * @param local2global an array of global vertex ids where the offsets are local vertex ids
 * @param vertexAttrs an array of vertex attributes where the offsets are local vertex ids
 * @param activeSet an optional active vertex set for filtering computation on the edges
 */
private[graphx]
class EdgePartition[
    @specialized(Char, Int, Boolean, Byte, Long, Float, Double) ED: ClassTag, VD: ClassTag](
    localSrcIds: Array[Int],
    localDstIds: Array[Int],
    data: Array[ED],
    index: GraphXPrimitiveKeyOpenHashMap[VertexId, Int],
    global2local: GraphXPrimitiveKeyOpenHashMap[VertexId, Int],
    local2global: Array[VertexId],
    vertexAttrs: Array[VD],
    activeSet: Option[VertexSet])
  extends Serializable {

  /** No-arg constructor for serialization. */
  private def this() = this(null, null, null, null, null, null, null, null)

  /** Return a new `EdgePartition` with the specified edge data. */
  def withData[ED2: ClassTag](data: Array[ED2]): EdgePartition[ED2, VD] = {
    new EdgePartition(
      localSrcIds, localDstIds, data, index, global2local, local2global, vertexAttrs, activeSet)
  }

  /** Return a new `EdgePartition` with the specified active set, provided as an iterator. */
  def withActiveSet(iter: Iterator[VertexId]): EdgePartition[ED, VD] = {
    val activeSet = new VertexSet
    while (iter.hasNext) { activeSet.add(iter.next()) }
    new EdgePartition(
      localSrcIds, localDstIds, data, index, global2local, local2global, vertexAttrs,
      Some(activeSet))
  }

  /** Return a new `EdgePartition` with updates to vertex attributes specified in `iter`. */
  def updateVertices(iter: Iterator[(VertexId, VD)]): EdgePartition[ED, VD] = {
    val newVertexAttrs = new Array[VD](vertexAttrs.length)
    System.arraycopy(vertexAttrs, 0, newVertexAttrs, 0, vertexAttrs.length)
    while (iter.hasNext) {
      val kv = iter.next()
      newVertexAttrs(global2local(kv._1)) = kv._2
    }
    new EdgePartition(
      localSrcIds, localDstIds, data, index, global2local, local2global, newVertexAttrs,
      activeSet)
  }

  /** Return a new `EdgePartition` without any locally cached vertex attributes. */
  def withoutVertexAttributes[VD2: ClassTag](): EdgePartition[ED, VD2] = {
    val newVertexAttrs = new Array[VD2](vertexAttrs.length)
    new EdgePartition(
      localSrcIds, localDstIds, data, index, global2local, local2global, newVertexAttrs,
      activeSet)
  }

  /** Return a new `EdgePartition` with this edge partition and additional edges */
<<<<<<< HEAD
  def withAdditionalEdges(additionalEdgesItr: Iterator[Edge[ED]], defaultValue: VD)
=======
  def withAdditionalEdges(
      additionalEdgesItr: Iterator[Edge[ED]],
      defaultValue: VD,
      initVertexFunc: (VertexId, VD) => VD = (_, vdata) => vdata)
>>>>>>> 3c047f2f
  : EdgePartition[ED, VD] = {
    val addEdges = additionalEdgesItr.toArray
    new Sorter(Edge.edgeArraySortDataFormat[ED])
      .sort(addEdges, 0, addEdges.length, Edge.lexicographicOrdering)
    val newLocalSrcIds = new Array[Int](addEdges.length + localDstIds.length)
    val newLocalDstIds = new Array[Int](addEdges.length + localDstIds.length)
    val newData = new Array[ED](addEdges.length + localDstIds.length)
    val addLocal2global = new PrimitiveVector[VertexId]

    var currAddEdge = 0
    var insertPoint = 0
    var firstInsertPoint = 0
    while (currAddEdge < addEdges.length) {
      val addSrcId = addEdges(currAddEdge).srcId
      val addDstId = addEdges(currAddEdge).dstId
      // Search the point for the new edge to insert
      val oldPoint = insertPoint
      val currLocalId = global2local.getOrElse(addSrcId, -1)
      if (currLocalId != -1) {
        var insertingPointLocalId = currLocalId
        while (insertingPointLocalId < local2global.length &&
          index.getOrElse(local2global(insertingPointLocalId), -1) < 0) {
          insertingPointLocalId += 1
        }
        if (insertingPointLocalId < local2global.length) {
          insertPoint = index(local2global(insertingPointLocalId))
        } else {
          insertPoint = localSrcIds.length
        }
      } else {
        insertPoint = localSrcIds.length
      }
      if (insertPoint != localSrcIds.length) {
        // binary-search-like traversal
        def binarySearch(lower: Int, upper: Int): Int = {
          if (lower > upper) { return lower }
          val mid = lower + (upper - lower) / 2
          if (localSrcIds(mid) > global2local.getOrElse(addSrcId, Int.MaxValue)) {
            binarySearch(lower, mid - 1)
           } else {
            if (localDstIds(mid) > global2local.getOrElse(addDstId, Int.MaxValue)){
              binarySearch(lower, mid -1)
            } else if (localDstIds(mid) < global2local.getOrElse(addDstId, Int.MaxValue)) {
              binarySearch(mid + 1, upper)
            } else {
              mid
            }
          }
        }
        insertPoint = binarySearch(insertPoint, localSrcIds.length - 1)

//        // incremental search
//        while (insertPoint < localSrcIds.length
//          && localDstIds(insertPoint) < global2local.getOrElse(addDstId, Int.MaxValue)
//          && localSrcIds(insertPoint) == global2local.getOrElse(addSrcId, -1)) {
//          insertPoint += 1
//        }
      }
      if (currAddEdge == 0) firstInsertPoint = insertPoint

      // Construct updated array from the old array and the new inserting edge
      System.arraycopy(localSrcIds, oldPoint,
        newLocalSrcIds, oldPoint + currAddEdge, insertPoint - oldPoint)
      System.arraycopy(localDstIds, oldPoint,
        newLocalDstIds, oldPoint + currAddEdge, insertPoint - oldPoint)
      System.arraycopy(data, oldPoint,
        newData, oldPoint + currAddEdge, insertPoint - oldPoint)
      newLocalSrcIds(insertPoint + currAddEdge)
        = global2local.changeValue(addSrcId, {
          val newVertex = addLocal2global.length + local2global.length
          addLocal2global += addSrcId
          newVertex
        }, identity)
      newLocalDstIds(insertPoint + currAddEdge)
        = global2local.changeValue(addDstId, {
          val newVertex = addLocal2global.length + local2global.length
          addLocal2global += addDstId
          newVertex
        }, identity)

      newData(insertPoint + currAddEdge) = addEdges(currAddEdge).attr
      activeSet match {
        case Some(x) => {
          x.add(newLocalSrcIds(insertPoint + currAddEdge))
          x.add(newLocalDstIds(insertPoint + currAddEdge))
        }
        case None =>
      }
      currAddEdge += 1
    } // end of loop

    // Copy a rest of the old arrays if exist
    if (insertPoint < localSrcIds.length) {
      System.arraycopy(localSrcIds, insertPoint,
        newLocalSrcIds, insertPoint + currAddEdge, localSrcIds.length - insertPoint)
      System.arraycopy(localDstIds, insertPoint,
        newLocalDstIds, insertPoint + currAddEdge, localDstIds.length - insertPoint)
    }

    // Add new vertices to local2global
    addLocal2global.trim()
    val newLocal2global = new Array[VertexId](local2global.length + addLocal2global.length)
    System.arraycopy(local2global, 0, newLocal2global, 0, local2global.length)
    System.arraycopy(addLocal2global.toArray, 0,
      newLocal2global, local2global.length, addLocal2global.length)

    // Update index
    var currLocalSrcId = -1
    var i = index.getOrElse(newLocalSrcIds(firstInsertPoint), localSrcIds.length)
    while (i < newLocalSrcIds.length) {
      if (currLocalSrcId != newLocalSrcIds(i)) {
        currLocalSrcId = newLocalSrcIds(i)
        index.update(newLocal2global(currLocalSrcId), i)
        var j = 1
        while (currLocalSrcId + j < local2global.length &&
          index.getOrElse(local2global(currLocalSrcId + j), -1) < 0) {
          j += 1
        }
        if (currLocalSrcId + j < local2global.length) {
          i = index(newLocal2global(currLocalSrcId + j))
        }
      }
      i += 1
    }

    // Add new vertex attributes
<<<<<<< HEAD
    val newVertexAttrs: Array[VD] = Array.fill(newLocal2global.length)(defaultValue)
    System.arraycopy(vertexAttrs, 0, newVertexAttrs, 0, vertexAttrs.length)
=======
    val newVertexAttrs: Array[VD]
      = Array.fill(newLocal2global.length)(defaultValue)
    System.arraycopy(vertexAttrs, 0, newVertexAttrs, 0, vertexAttrs.length)
    var k = vertexAttrs.length
    while (k < newVertexAttrs.length) {
      newVertexAttrs(k) = initVertexFunc(local2global(k), defaultValue)
      k += 1
    }
>>>>>>> 3c047f2f

    new EdgePartition(
      newLocalSrcIds, newLocalDstIds, newData, index, global2local, newLocal2global,
      newVertexAttrs, activeSet)
  } // end withAdditionalEdges

  @inline private def srcIds(pos: Int): VertexId = local2global(localSrcIds(pos))

  @inline private def dstIds(pos: Int): VertexId = local2global(localDstIds(pos))

  @inline private def attrs(pos: Int): ED = data(pos)

  /** Look up vid in activeSet, throwing an exception if it is None. */
  def isActive(vid: VertexId): Boolean = {
    activeSet.get.contains(vid)
  }

  /** The number of active vertices, if any exist. */
  def numActives: Option[Int] = activeSet.map(_.size)

  /**
   * Reverse all the edges in this partition.
   *
   * @return a new edge partition with all edges reversed.
   */
  def reverse: EdgePartition[ED, VD] = {
    val builder = new ExistingEdgePartitionBuilder[ED, VD](
      global2local, local2global, vertexAttrs, activeSet, size)
    var i = 0
    while (i < size) {
      val localSrcId = localSrcIds(i)
      val localDstId = localDstIds(i)
      val srcId = local2global(localSrcId)
      val dstId = local2global(localDstId)
      val attr = data(i)
      builder.add(dstId, srcId, localDstId, localSrcId, attr)
      i += 1
    }
    builder.toEdgePartition
  }

  /**
   * Construct a new edge partition by applying the function f to all
   * edges in this partition.
   *
   * Be careful not to keep references to the objects passed to `f`.
   * To improve GC performance the same object is re-used for each call.
   *
   * @param f a function from an edge to a new attribute
   * @tparam ED2 the type of the new attribute
   * @return a new edge partition with the result of the function `f`
   *         applied to each edge
   */
  def map[ED2: ClassTag](f: Edge[ED] => ED2): EdgePartition[ED2, VD] = {
    val newData = new Array[ED2](data.length)
    val edge = new Edge[ED]()
    val size = data.length
    var i = 0
    while (i < size) {
      edge.srcId = srcIds(i)
      edge.dstId = dstIds(i)
      edge.attr = data(i)
      newData(i) = f(edge)
      i += 1
    }
    this.withData(newData)
  }

  /**
   * Construct a new edge partition by using the edge attributes
   * contained in the iterator.
   *
   * @note The input iterator should return edge attributes in the
   * order of the edges returned by `EdgePartition.iterator` and
   * should return attributes equal to the number of edges.
   *
   * @param iter an iterator for the new attribute values
   * @tparam ED2 the type of the new attribute
   * @return a new edge partition with the attribute values replaced
   */
  def map[ED2: ClassTag](iter: Iterator[ED2]): EdgePartition[ED2, VD] = {
    // Faster than iter.toArray, because the expected size is known.
    val newData = new Array[ED2](data.length)
    var i = 0
    while (iter.hasNext) {
      newData(i) = iter.next()
      i += 1
    }
    assert(newData.length == i)
    this.withData(newData)
  }

  /**
   * Construct a new edge partition containing only the edges matching `epred` and where both
   * vertices match `vpred`.
   */
  def filter(
      epred: EdgeTriplet[VD, ED] => Boolean,
      vpred: (VertexId, VD) => Boolean): EdgePartition[ED, VD] = {
    val builder = new ExistingEdgePartitionBuilder[ED, VD](
      global2local, local2global, vertexAttrs, activeSet)
    var i = 0
    while (i < size) {
      // The user sees the EdgeTriplet, so we can't reuse it and must create one per edge.
      val localSrcId = localSrcIds(i)
      val localDstId = localDstIds(i)
      val et = new EdgeTriplet[VD, ED]
      et.srcId = local2global(localSrcId)
      et.dstId = local2global(localDstId)
      et.srcAttr = vertexAttrs(localSrcId)
      et.dstAttr = vertexAttrs(localDstId)
      et.attr = data(i)
      if (vpred(et.srcId, et.srcAttr) && vpred(et.dstId, et.dstAttr) && epred(et)) {
        builder.add(et.srcId, et.dstId, localSrcId, localDstId, et.attr)
      }
      i += 1
    }
    builder.toEdgePartition
  }

  /**
   * Apply the function f to all edges in this partition.
   *
   * @param f an external state mutating user defined function.
   */
  def foreach(f: Edge[ED] => Unit) {
    iterator.foreach(f)
  }

  /**
   * Merge all the edges with the same src and dest id into a single
   * edge using the `merge` function
   *
   * @param merge a commutative associative merge operation
   * @return a new edge partition without duplicate edges
   */
  def groupEdges(merge: (ED, ED) => ED): EdgePartition[ED, VD] = {
    val builder = new ExistingEdgePartitionBuilder[ED, VD](
      global2local, local2global, vertexAttrs, activeSet)
    var currSrcId: VertexId = null.asInstanceOf[VertexId]
    var currDstId: VertexId = null.asInstanceOf[VertexId]
    var currLocalSrcId = -1
    var currLocalDstId = -1
    var currAttr: ED = null.asInstanceOf[ED]
    // Iterate through the edges, accumulating runs of identical edges using the curr* variables and
    // releasing them to the builder when we see the beginning of the next run
    var i = 0
    while (i < size) {
      if (i > 0 && currSrcId == srcIds(i) && currDstId == dstIds(i)) {
        // This edge should be accumulated into the existing run
        currAttr = merge(currAttr, data(i))
      } else {
        // This edge starts a new run of edges
        if (i > 0) {
          // First release the existing run to the builder
          builder.add(currSrcId, currDstId, currLocalSrcId, currLocalDstId, currAttr)
        }
        // Then start accumulating for a new run
        currSrcId = srcIds(i)
        currDstId = dstIds(i)
        currLocalSrcId = localSrcIds(i)
        currLocalDstId = localDstIds(i)
        currAttr = data(i)
      }
      i += 1
    }
    // Finally, release the last accumulated run
    if (size > 0) {
      builder.add(currSrcId, currDstId, currLocalSrcId, currLocalDstId, currAttr)
    }
    builder.toEdgePartition
  }

  /**
   * Apply `f` to all edges present in both `this` and `other` and return a new `EdgePartition`
   * containing the resulting edges.
   *
   * If there are multiple edges with the same src and dst in `this`, `f` will be invoked once for
   * each edge, but each time it may be invoked on any corresponding edge in `other`.
   *
   * If there are multiple edges with the same src and dst in `other`, `f` will only be invoked
   * once.
   */
  def innerJoin[ED2: ClassTag, ED3: ClassTag]
      (other: EdgePartition[ED2, _])
      (f: (VertexId, VertexId, ED, ED2) => ED3): EdgePartition[ED3, VD] = {
    val builder = new ExistingEdgePartitionBuilder[ED3, VD](
      global2local, local2global, vertexAttrs, activeSet)
    var i = 0
    var j = 0
    // For i = index of each edge in `this`...
    while (i < size && j < other.size) {
      val srcId = this.srcIds(i)
      val dstId = this.dstIds(i)
      // ... forward j to the index of the corresponding edge in `other`, and...
      while (j < other.size && other.srcIds(j) < srcId) { j += 1 }
      if (j < other.size && other.srcIds(j) == srcId) {
        while (j < other.size && other.srcIds(j) == srcId && other.dstIds(j) < dstId) { j += 1 }
        if (j < other.size && other.srcIds(j) == srcId && other.dstIds(j) == dstId) {
          // ... run `f` on the matching edge
          builder.add(srcId, dstId, localSrcIds(i), localDstIds(i),
            f(srcId, dstId, this.data(i), other.attrs(j)))
        }
      }
      i += 1
    }
    builder.toEdgePartition
  }

  /**
   * The number of edges in this partition
   *
   * @return size of the partition
   */
  val size: Int = localSrcIds.length

  /** The number of unique source vertices in the partition. */
  def indexSize: Int = index.size

  /**
   * Get an iterator over the edges in this partition.
   *
   * Be careful not to keep references to the objects from this iterator.
   * To improve GC performance the same object is re-used in `next()`.
   *
   * @return an iterator over edges in the partition
   */
  def iterator: Iterator[Edge[ED]] = new Iterator[Edge[ED]] {
    private[this] val edge = new Edge[ED]
    private[this] var pos = 0

    override def hasNext: Boolean = pos < EdgePartition.this.size

    override def next(): Edge[ED] = {
      edge.srcId = srcIds(pos)
      edge.dstId = dstIds(pos)
      edge.attr = data(pos)
      pos += 1
      edge
    }
  }

  /**
   * Get an iterator over the edge triplets in this partition.
   *
   * It is safe to keep references to the objects from this iterator.
   */
  def tripletIterator(
      includeSrc: Boolean = true, includeDst: Boolean = true)
      : Iterator[EdgeTriplet[VD, ED]] = new Iterator[EdgeTriplet[VD, ED]] {
    private[this] var pos = 0

    override def hasNext: Boolean = pos < EdgePartition.this.size

    override def next(): EdgeTriplet[VD, ED] = {
      val triplet = new EdgeTriplet[VD, ED]
      val localSrcId = localSrcIds(pos)
      val localDstId = localDstIds(pos)
      triplet.srcId = local2global(localSrcId)
      triplet.dstId = local2global(localDstId)
      if (includeSrc) {
        triplet.srcAttr = vertexAttrs(localSrcId)
      }
      if (includeDst) {
        triplet.dstAttr = vertexAttrs(localDstId)
      }
      triplet.attr = data(pos)
      pos += 1
      triplet
    }
  }

  /**
   * Send messages along edges and aggregate them at the receiving vertices. Implemented by scanning
   * all edges sequentially.
   *
   * @param sendMsg generates messages to neighboring vertices of an edge
   * @param mergeMsg the combiner applied to messages destined to the same vertex
   * @param tripletFields which triplet fields `sendMsg` uses
   * @param activeness criteria for filtering edges based on activeness
   *
   * @return iterator aggregated messages keyed by the receiving vertex id
   */
  def aggregateMessagesEdgeScan[A: ClassTag](
      sendMsg: EdgeContext[VD, ED, A] => Unit,
      mergeMsg: (A, A) => A,
      tripletFields: TripletFields,
      activeness: EdgeActiveness): Iterator[(VertexId, A)] = {
    val aggregates = new Array[A](vertexAttrs.length)
    val bitset = new BitSet(vertexAttrs.length)

    var ctx = new AggregatingEdgeContext[VD, ED, A](mergeMsg, aggregates, bitset)
    var i = 0
    while (i < size) {
      val localSrcId = localSrcIds(i)
      val srcId = local2global(localSrcId)
      val localDstId = localDstIds(i)
      val dstId = local2global(localDstId)
      val edgeIsActive =
        if (activeness == EdgeActiveness.Neither) true
        else if (activeness == EdgeActiveness.SrcOnly) isActive(srcId)
        else if (activeness == EdgeActiveness.DstOnly) isActive(dstId)
        else if (activeness == EdgeActiveness.Both) isActive(srcId) && isActive(dstId)
        else if (activeness == EdgeActiveness.Either) isActive(srcId) || isActive(dstId)
        else throw new Exception("unreachable")
      if (edgeIsActive) {
        val srcAttr = if (tripletFields.useSrc) vertexAttrs(localSrcId) else null.asInstanceOf[VD]
        val dstAttr = if (tripletFields.useDst) vertexAttrs(localDstId) else null.asInstanceOf[VD]
        ctx.set(srcId, dstId, localSrcId, localDstId, srcAttr, dstAttr, data(i))
        sendMsg(ctx)
      }
      i += 1
    }

    bitset.iterator.map { localId => (local2global(localId), aggregates(localId)) }
  }

  /**
   * Send messages along edges and aggregate them at the receiving vertices. Implemented by
   * filtering the source vertex index, then scanning each edge cluster.
   *
   * @param sendMsg generates messages to neighboring vertices of an edge
   * @param mergeMsg the combiner applied to messages destined to the same vertex
   * @param tripletFields which triplet fields `sendMsg` uses
   * @param activeness criteria for filtering edges based on activeness
   *
   * @return iterator aggregated messages keyed by the receiving vertex id
   */
  def aggregateMessagesIndexScan[A: ClassTag](
      sendMsg: EdgeContext[VD, ED, A] => Unit,
      mergeMsg: (A, A) => A,
      tripletFields: TripletFields,
      activeness: EdgeActiveness): Iterator[(VertexId, A)] = {
    val aggregates = new Array[A](vertexAttrs.length)
    val bitset = new BitSet(vertexAttrs.length)

    var ctx = new AggregatingEdgeContext[VD, ED, A](mergeMsg, aggregates, bitset)
    index.iterator.foreach { cluster =>
      val clusterSrcId = cluster._1
      val clusterPos = cluster._2
      val clusterLocalSrcId = localSrcIds(clusterPos)

      val scanCluster =
        if (activeness == EdgeActiveness.Neither) true
        else if (activeness == EdgeActiveness.SrcOnly) isActive(clusterSrcId)
        else if (activeness == EdgeActiveness.DstOnly) true
        else if (activeness == EdgeActiveness.Both) isActive(clusterSrcId)
        else if (activeness == EdgeActiveness.Either) true
        else throw new Exception("unreachable")

      if (scanCluster) {
        var pos = clusterPos
        val srcAttr =
          if (tripletFields.useSrc) vertexAttrs(clusterLocalSrcId) else null.asInstanceOf[VD]
        ctx.setSrcOnly(clusterSrcId, clusterLocalSrcId, srcAttr)
        while (pos < size && localSrcIds(pos) == clusterLocalSrcId) {
          val localDstId = localDstIds(pos)
          val dstId = local2global(localDstId)
          val edgeIsActive =
            if (activeness == EdgeActiveness.Neither) true
            else if (activeness == EdgeActiveness.SrcOnly) true
            else if (activeness == EdgeActiveness.DstOnly) isActive(dstId)
            else if (activeness == EdgeActiveness.Both) isActive(dstId)
            else if (activeness == EdgeActiveness.Either) isActive(clusterSrcId) || isActive(dstId)
            else throw new Exception("unreachable")
          if (edgeIsActive) {
            val dstAttr =
              if (tripletFields.useDst) vertexAttrs(localDstId) else null.asInstanceOf[VD]
            ctx.setRest(dstId, localDstId, dstAttr, data(pos))
            sendMsg(ctx)
          }
          pos += 1
        }
      }
    }

    bitset.iterator.map { localId => (local2global(localId), aggregates(localId)) }
  }
}

private class AggregatingEdgeContext[VD, ED, A](
    mergeMsg: (A, A) => A,
    aggregates: Array[A],
    bitset: BitSet)
  extends EdgeContext[VD, ED, A] {

  private[this] var _srcId: VertexId = _
  private[this] var _dstId: VertexId = _
  private[this] var _localSrcId: Int = _
  private[this] var _localDstId: Int = _
  private[this] var _srcAttr: VD = _
  private[this] var _dstAttr: VD = _
  private[this] var _attr: ED = _

  def set(
      srcId: VertexId, dstId: VertexId,
      localSrcId: Int, localDstId: Int,
      srcAttr: VD, dstAttr: VD,
      attr: ED) {
    _srcId = srcId
    _dstId = dstId
    _localSrcId = localSrcId
    _localDstId = localDstId
    _srcAttr = srcAttr
    _dstAttr = dstAttr
    _attr = attr
  }

  def setSrcOnly(srcId: VertexId, localSrcId: Int, srcAttr: VD) {
    _srcId = srcId
    _localSrcId = localSrcId
    _srcAttr = srcAttr
  }

  def setRest(dstId: VertexId, localDstId: Int, dstAttr: VD, attr: ED) {
    _dstId = dstId
    _localDstId = localDstId
    _dstAttr = dstAttr
    _attr = attr
  }

  override def srcId: VertexId = _srcId
  override def dstId: VertexId = _dstId
  override def srcAttr: VD = _srcAttr
  override def dstAttr: VD = _dstAttr
  override def attr: ED = _attr

  override def sendToSrc(msg: A) {
    send(_localSrcId, msg)
  }
  override def sendToDst(msg: A) {
    send(_localDstId, msg)
  }

  @inline private def send(localId: Int, msg: A) {
    if (bitset.get(localId)) {
      aggregates(localId) = mergeMsg(aggregates(localId), msg)
    } else {
      aggregates(localId) = msg
      bitset.set(localId)
    }
  }
}<|MERGE_RESOLUTION|>--- conflicted
+++ resolved
@@ -104,14 +104,10 @@
   }
 
   /** Return a new `EdgePartition` with this edge partition and additional edges */
-<<<<<<< HEAD
-  def withAdditionalEdges(additionalEdgesItr: Iterator[Edge[ED]], defaultValue: VD)
-=======
   def withAdditionalEdges(
       additionalEdgesItr: Iterator[Edge[ED]],
       defaultValue: VD,
       initVertexFunc: (VertexId, VD) => VD = (_, vdata) => vdata)
->>>>>>> 3c047f2f
   : EdgePartition[ED, VD] = {
     val addEdges = additionalEdgesItr.toArray
     new Sorter(Edge.edgeArraySortDataFormat[ED])
@@ -238,10 +234,6 @@
     }
 
     // Add new vertex attributes
-<<<<<<< HEAD
-    val newVertexAttrs: Array[VD] = Array.fill(newLocal2global.length)(defaultValue)
-    System.arraycopy(vertexAttrs, 0, newVertexAttrs, 0, vertexAttrs.length)
-=======
     val newVertexAttrs: Array[VD]
       = Array.fill(newLocal2global.length)(defaultValue)
     System.arraycopy(vertexAttrs, 0, newVertexAttrs, 0, vertexAttrs.length)
@@ -250,7 +242,6 @@
       newVertexAttrs(k) = initVertexFunc(local2global(k), defaultValue)
       k += 1
     }
->>>>>>> 3c047f2f
 
     new EdgePartition(
       newLocalSrcIds, newLocalDstIds, newData, index, global2local, newLocal2global,
