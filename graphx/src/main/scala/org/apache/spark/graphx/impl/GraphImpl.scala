/*
 * Licensed to the Apache Software Foundation (ASF) under one or more
 * contributor license agreements.  See the NOTICE file distributed with
 * this work for additional information regarding copyright ownership.
 * The ASF licenses this file to You under the Apache License, Version 2.0
 * (the "License"); you may not use this file except in compliance with
 * the License.  You may obtain a copy of the License at
 *
 *    http://www.apache.org/licenses/LICENSE-2.0
 *
 * Unless required by applicable law or agreed to in writing, software
 * distributed under the License is distributed on an "AS IS" BASIS,
 * WITHOUT WARRANTIES OR CONDITIONS OF ANY KIND, either express or implied.
 * See the License for the specific language governing permissions and
 * limitations under the License.
 */

package org.apache.spark.graphx.impl

import scala.reflect.{classTag, ClassTag}

import org.apache.spark.HashPartitioner
import org.apache.spark.SparkContext._
import org.apache.spark.graphx._
import org.apache.spark.graphx.impl.GraphImpl._
import org.apache.spark.graphx.util.BytecodeUtils
import org.apache.spark.rdd.{RDD, ShuffledRDD}
import org.apache.spark.storage.StorageLevel

/**
 * An implementation of [[org.apache.spark.graphx.Graph]] to support computation on graphs.
 *
 * Graphs are represented using two RDDs: `vertices`, which contains vertex attributes and the
 * routing information for shipping vertex attributes to edge partitions, and
 * `replicatedVertexView`, which contains edges and the vertex attributes mentioned by each edge.
 */
class GraphImpl[VD: ClassTag, ED: ClassTag] protected (
    @transient val vertices: VertexRDD[VD],
    @transient val replicatedVertexView: ReplicatedVertexView[VD, ED])
  extends Graph[VD, ED] with Serializable {

  /** Default constructor is provided to support serialization */
  protected def this() = this(null, null)

  @transient override val edges: EdgeRDDImpl[ED, VD] = replicatedVertexView.edges

  /** Return a RDD that brings edges together with their source and destination vertices. */
  @transient override lazy val triplets: RDD[EdgeTriplet[VD, ED]] = {
    replicatedVertexView.upgrade(vertices, true, true)
    replicatedVertexView.edges.partitionsRDD.mapPartitions(_.flatMap {
      case (pid, part) => part.tripletIterator()
    })
  }

  override def persist(newLevel: StorageLevel): Graph[VD, ED] = {
    vertices.persist(newLevel)
    replicatedVertexView.edges.persist(newLevel)
    this
  }

  override def cache(): Graph[VD, ED] = {
    vertices.cache()
    replicatedVertexView.edges.cache()
    this
  }

  override def checkpoint(): Unit = {
    vertices.checkpoint()
    replicatedVertexView.edges.checkpoint()
  }

  override def isCheckpointed: Boolean = {
    vertices.isCheckpointed && replicatedVertexView.edges.isCheckpointed
  }

  override def getCheckpointFiles: Seq[String] = {
    Seq(vertices.getCheckpointFile, replicatedVertexView.edges.getCheckpointFile).flatMap {
      case Some(path) => Seq(path)
      case None => Seq()
    }
  }

  override def unpersist(blocking: Boolean = true): Graph[VD, ED] = {
    unpersistVertices(blocking)
    replicatedVertexView.edges.unpersist(blocking)
    this
  }

  override def unpersistVertices(blocking: Boolean = true): Graph[VD, ED] = {
    vertices.unpersist(blocking)
    // TODO: unpersist the replicated vertices in `replicatedVertexView` but leave the edges alone
    this
  }

  override def partitionBy(partitionStrategy: PartitionStrategy): Graph[VD, ED] = {
    partitionBy(partitionStrategy, edges.partitions.length)
  }

  override def partitionBy(
      partitionStrategy: PartitionStrategy, numPartitions: Int): Graph[VD, ED] = {
    val edTag = classTag[ED]
    val vdTag = classTag[VD]
    val newEdges = edges.withPartitionsRDD(edges.map { e =>
      val part: PartitionID = partitionStrategy.getPartition(e.srcId, e.dstId, numPartitions)
      (part, (e.srcId, e.dstId, e.attr))
    }
      .partitionBy(new HashPartitioner(numPartitions))
      .mapPartitionsWithIndex( { (pid, iter) =>
        val builder = new EdgePartitionBuilder[ED, VD]()(edTag, vdTag)
        iter.foreach { message =>
          val data = message._2
          builder.add(data._1, data._2, data._3)
        }
        val edgePartition = builder.toEdgePartition
        Iterator((pid, edgePartition))
      }, preservesPartitioning = true)).cache()
    GraphImpl.fromExistingRDDs(vertices.withEdges(newEdges), newEdges)
  }

  override def reverse: Graph[VD, ED] = {
    new GraphImpl(vertices.reverseRoutingTables(), replicatedVertexView.reverse())
  }

  override def mapVertices[VD2: ClassTag]
    (f: (VertexId, VD) => VD2)(implicit eq: VD =:= VD2 = null): Graph[VD2, ED] = {
    // The implicit parameter eq will be populated by the compiler if VD and VD2 are equal, and left
    // null if not
    if (eq != null) {
      vertices.cache()
      // The map preserves type, so we can use incremental replication
      val newVerts = vertices.mapVertexPartitions(_.map(f)).cache()
      val changedVerts = vertices.asInstanceOf[VertexRDD[VD2]].diff(newVerts)
      val newReplicatedVertexView = replicatedVertexView.asInstanceOf[ReplicatedVertexView[VD2, ED]]
        .updateVertices(changedVerts)
      new GraphImpl(newVerts, newReplicatedVertexView)
    } else {
      // The map does not preserve type, so we must re-replicate all vertices
      GraphImpl(vertices.mapVertexPartitions(_.map(f)), replicatedVertexView.edges)
    }
  }

  override def mapEdges[ED2: ClassTag](
      f: (PartitionID, Iterator[Edge[ED]]) => Iterator[ED2]): Graph[VD, ED2] = {
    val newEdges = replicatedVertexView.edges
      .mapEdgePartitions((pid, part) => part.map(f(pid, part.iterator)))
    new GraphImpl(vertices, replicatedVertexView.withEdges(newEdges))
  }

  override def mapTriplets[ED2: ClassTag](
      f: (PartitionID, Iterator[EdgeTriplet[VD, ED]]) => Iterator[ED2],
      tripletFields: TripletFields): Graph[VD, ED2] = {
    vertices.cache()
    replicatedVertexView.upgrade(vertices, tripletFields.useSrc, tripletFields.useDst)
    val newEdges = replicatedVertexView.edges.mapEdgePartitions { (pid, part) =>
      part.map(f(pid, part.tripletIterator(tripletFields.useSrc, tripletFields.useDst)))
    }
    new GraphImpl(vertices, replicatedVertexView.withEdges(newEdges))
  }

<<<<<<< HEAD
  override def addEdges(addEdges: RDD[Edge[ED]],
      partitionStrategy: PartitionStrategy,
      defaultVertexValue: VD,
      initVertexFunc: (VertexId, VD) => VD): Graph[VD, ED] = {
    val numPartition = edges.getNumPartitions
    val edgesIterator = addEdges.map { addEdge =>
      val partitionID: PartitionID = partitionStrategy.getPartition(
        addEdge.srcId, addEdge.dstId, numPartition)
      (partitionID, addEdge)
    }.partitionBy(edges.partitioner.get)
     .mapPartitionsWithIndex { (i, partitionedEdges) =>
      val edges: Iterator[Edge[ED]] = partitionedEdges.map(x => x._2)
      Iterator((i, edges))
    }
    GraphImpl.fromEdgesWithExistingGraph(
      this, edgesIterator, defaultVertexValue, initVertexFunc)
=======
  override def joinTriplets(updates: VertexRDD[VD], edgeDirection: EdgeDirection,
      mapFunc: EdgeTriplet[VD, ED] => ED): Graph[VD, ED] = {
    replicatedVertexView.upgrade(vertices, true, true)
    val newReplicatedVertexView = replicatedVertexView.updateEdges(updates, edgeDirection, mapFunc)
    new GraphImpl(vertices, newReplicatedVertexView)
>>>>>>> 10485db4
  }

  override def subgraph(
      epred: EdgeTriplet[VD, ED] => Boolean = x => true,
      vpred: (VertexId, VD) => Boolean = (a, b) => true): Graph[VD, ED] = {
    vertices.cache()
    // Filter the vertices, reusing the partitioner and the index from this graph
    val newVerts = vertices.mapVertexPartitions(_.filter(vpred))
    // Filter the triplets. We must always upgrade the triplet view fully because vpred always runs
    // on both src and dst vertices
    replicatedVertexView.upgrade(vertices, true, true)
    val newEdges = replicatedVertexView.edges.filter(epred, vpred)
    new GraphImpl(newVerts, replicatedVertexView.withEdges(newEdges))
  }

  override def mask[VD2: ClassTag, ED2: ClassTag] (
      other: Graph[VD2, ED2]): Graph[VD, ED] = {
    val newVerts = vertices.innerJoin(other.vertices) { (vid, v, w) => v }
    val newEdges = replicatedVertexView.edges.innerJoin(other.edges) { (src, dst, v, w) => v }
    new GraphImpl(newVerts, replicatedVertexView.withEdges(newEdges))
  }

  override def groupEdges(merge: (ED, ED) => ED): Graph[VD, ED] = {
    val newEdges = replicatedVertexView.edges.mapEdgePartitions(
      (pid, part) => part.groupEdges(merge))
    new GraphImpl(vertices, replicatedVertexView.withEdges(newEdges))
  }

  // ///////////////////////////////////////////////////////////////////////////////////////////////
  // Lower level transformation methods
  // ///////////////////////////////////////////////////////////////////////////////////////////////

  override def aggregateMessagesWithActiveSet[A: ClassTag](
      sendMsg: EdgeContext[VD, ED, A] => Unit,
      mergeMsg: (A, A) => A,
      tripletFields: TripletFields,
      activeSetOpt: Option[(VertexRDD[_], EdgeDirection)]): VertexRDD[A] = {

    vertices.cache()
    // For each vertex, replicate its attribute only to partitions where it is
    // in the relevant position in an edge.
    replicatedVertexView.upgrade(vertices, tripletFields.useSrc, tripletFields.useDst)
    val view = activeSetOpt match {
      case Some((activeSet, _)) =>
        replicatedVertexView.withActiveSet(activeSet)
      case None =>
        replicatedVertexView
    }
    val activeDirectionOpt = activeSetOpt.map(_._2)

    // Map and combine.
    val preAgg = view.edges.partitionsRDD.mapPartitions(_.flatMap {
      case (pid, edgePartition) =>
        // Choose scan method
        val activeFraction = edgePartition.numActives.getOrElse(0) / edgePartition.indexSize.toFloat
        activeDirectionOpt match {
          case Some(EdgeDirection.Both) =>
            if (activeFraction < 0.8) {
              edgePartition.aggregateMessagesIndexScan(sendMsg, mergeMsg, tripletFields,
                EdgeActiveness.Both)
            } else {
              edgePartition.aggregateMessagesEdgeScan(sendMsg, mergeMsg, tripletFields,
                EdgeActiveness.Both)
            }
          case Some(EdgeDirection.Either) =>
            // TODO: Because we only have a clustered index on the source vertex ID, we can't filter
            // the index here. Instead we have to scan all edges and then do the filter.
            edgePartition.aggregateMessagesEdgeScan(sendMsg, mergeMsg, tripletFields,
              EdgeActiveness.Either)
          case Some(EdgeDirection.Out) =>
            if (activeFraction < 0.8) {
              edgePartition.aggregateMessagesIndexScan(sendMsg, mergeMsg, tripletFields,
                EdgeActiveness.SrcOnly)
            } else {
              edgePartition.aggregateMessagesEdgeScan(sendMsg, mergeMsg, tripletFields,
                EdgeActiveness.SrcOnly)
            }
          case Some(EdgeDirection.In) =>
            edgePartition.aggregateMessagesEdgeScan(sendMsg, mergeMsg, tripletFields,
              EdgeActiveness.DstOnly)
          case _ => // None
            edgePartition.aggregateMessagesEdgeScan(sendMsg, mergeMsg, tripletFields,
              EdgeActiveness.Neither)
        }
    }).setName("GraphImpl.aggregateMessages - preAgg")

    // do the final reduction reusing the index map
    vertices.aggregateUsingIndex(preAgg, mergeMsg)
  }

  override def outerJoinVertices[U: ClassTag, VD2: ClassTag]
      (other: RDD[(VertexId, U)])
      (updateF: (VertexId, VD, Option[U]) => VD2)
      (implicit eq: VD =:= VD2 = null): Graph[VD2, ED] = {
    // The implicit parameter eq will be populated by the compiler if VD and VD2 are equal, and left
    // null if not
    if (eq != null) {
      vertices.cache()
      // updateF preserves type, so we can use incremental replication
      val newVerts = vertices.leftJoin(other)(updateF).cache()
      val changedVerts = vertices.asInstanceOf[VertexRDD[VD2]].diff(newVerts)
      val newReplicatedVertexView = replicatedVertexView.asInstanceOf[ReplicatedVertexView[VD2, ED]]
        .updateVertices(changedVerts)
      new GraphImpl(newVerts, newReplicatedVertexView)
    } else {
      // updateF does not preserve type, so we must re-replicate all vertices
      val newVerts = vertices.leftJoin(other)(updateF)
      GraphImpl(newVerts, replicatedVertexView.edges)
    }
  }

  /** Test whether the closure accesses the attribute with name `attrName`. */
  private def accessesVertexAttr(closure: AnyRef, attrName: String): Boolean = {
    try {
      BytecodeUtils.invokedMethod(closure, classOf[EdgeTriplet[VD, ED]], attrName)
    } catch {
      case _: ClassNotFoundException => true // if we don't know, be conservative
    }
  }
} // end of class GraphImpl


object GraphImpl {

  /** Create a graph from edges, setting referenced vertices to `defaultVertexAttr`. */
  def apply[VD: ClassTag, ED: ClassTag](
      edges: RDD[Edge[ED]],
      defaultVertexAttr: VD,
      edgeStorageLevel: StorageLevel,
      vertexStorageLevel: StorageLevel): GraphImpl[VD, ED] = {
    fromEdgeRDD(EdgeRDD.fromEdges(edges), defaultVertexAttr, edgeStorageLevel, vertexStorageLevel)
  }

  /** Create a graph from EdgePartitions, setting referenced vertices to `defaultVertexAttr`. */
  def fromEdgePartitions[VD: ClassTag, ED: ClassTag](
      edgePartitions: RDD[(PartitionID, EdgePartition[ED, VD])],
      defaultVertexAttr: VD,
      edgeStorageLevel: StorageLevel,
      vertexStorageLevel: StorageLevel): GraphImpl[VD, ED] = {
    fromEdgeRDD(EdgeRDD.fromEdgePartitions(edgePartitions), defaultVertexAttr, edgeStorageLevel,
      vertexStorageLevel)
  }

  /** Create a graph from vertices and edges, setting missing vertices to `defaultVertexAttr`. */
  def apply[VD: ClassTag, ED: ClassTag](
      vertices: RDD[(VertexId, VD)],
      edges: RDD[Edge[ED]],
      defaultVertexAttr: VD,
      edgeStorageLevel: StorageLevel,
      vertexStorageLevel: StorageLevel): GraphImpl[VD, ED] = {
    val edgeRDD = EdgeRDD.fromEdges(edges)(classTag[ED], classTag[VD])
      .withTargetStorageLevel(edgeStorageLevel)
    val vertexRDD = VertexRDD(vertices, edgeRDD, defaultVertexAttr)
      .withTargetStorageLevel(vertexStorageLevel)
    GraphImpl(vertexRDD, edgeRDD)
  }

  /**
   * Create a graph from a VertexRDD and an EdgeRDD with arbitrary replicated vertices. The
   * VertexRDD must already be set up for efficient joins with the EdgeRDD by calling
   * `VertexRDD.withEdges` or an appropriate VertexRDD constructor.
   */
  def apply[VD: ClassTag, ED: ClassTag](
      vertices: VertexRDD[VD],
      edges: EdgeRDD[ED]): GraphImpl[VD, ED] = {

    vertices.cache()

    // Convert the vertex partitions in edges to the correct type
    val newEdges = edges.asInstanceOf[EdgeRDDImpl[ED, _]]
      .mapEdgePartitions((pid, part) => part.withoutVertexAttributes[VD])
      .cache()

    GraphImpl.fromExistingRDDs(vertices, newEdges)
  }

  /**
   * Create a graph from a VertexRDD and an EdgeRDD with the same replicated vertex type as the
   * vertices. The VertexRDD must already be set up for efficient joins with the EdgeRDD by calling
   * `VertexRDD.withEdges` or an appropriate VertexRDD constructor.
   */
  def fromExistingRDDs[VD: ClassTag, ED: ClassTag](
      vertices: VertexRDD[VD],
      edges: EdgeRDD[ED]): GraphImpl[VD, ED] = {
    new GraphImpl(vertices, new ReplicatedVertexView(edges.asInstanceOf[EdgeRDDImpl[ED, VD]]))
  }

  /** Create a graph from a new edges and a existing graph to which the new edges are added. */
  def fromEdgesWithExistingGraph[VD: ClassTag, ED: ClassTag](
      existingGraph: Graph[VD, ED],
      additionalEdges: RDD[(PartitionID, Iterator[Edge[ED]])],
      defaultVertexValue: VD,
      initVertexFunc: (VertexId, VD) => VD): GraphImpl[VD, ED] = {
    // Storage levels of the existing graph are used for a new graph.
    val edgeStorageLevel = existingGraph.edges.getStorageLevel
    val vertexStorageLevel = existingGraph.vertices.getStorageLevel

    // Construct a new edge partitions
    val newEdgePartitions: RDD[(PartitionID, EdgePartition[ED, VD])] = existingGraph.edges.partitionsRDD
      .zip(additionalEdges)
      .map { case (existingItr: (PartitionID, EdgePartition[ED, VD]), additionalItr) =>
        (existingItr._1,
          existingItr._2.withAdditionalEdges(additionalItr._2, defaultVertexValue, initVertexFunc))
    }

    val edgeRDD = EdgeRDD.fromEdgePartitions(newEdgePartitions)
      .withTargetStorageLevel(edgeStorageLevel).cache()
    val vertexRDD = VertexRDD(existingGraph.vertices, edgeRDD, defaultVertexValue)
      .withTargetStorageLevel(vertexStorageLevel).cache()
    GraphImpl(vertexRDD, edgeRDD)
  }

  /**
   * Create a graph from an EdgeRDD with the correct vertex type, setting missing vertices to
   * `defaultVertexAttr`. The vertices will have the same number of partitions as the EdgeRDD.
   */
  private def fromEdgeRDD[VD: ClassTag, ED: ClassTag](
      edges: EdgeRDDImpl[ED, VD],
      defaultVertexAttr: VD,
      edgeStorageLevel: StorageLevel,
      vertexStorageLevel: StorageLevel): GraphImpl[VD, ED] = {
    val edgesCached = edges.withTargetStorageLevel(edgeStorageLevel).cache()
    val vertices =
      VertexRDD.fromEdges(edgesCached, edgesCached.partitions.length, defaultVertexAttr)
      .withTargetStorageLevel(vertexStorageLevel)
    fromExistingRDDs(vertices, edgesCached)
  }

} // end of object GraphImpl<|MERGE_RESOLUTION|>--- conflicted
+++ resolved
@@ -157,7 +157,13 @@
     new GraphImpl(vertices, replicatedVertexView.withEdges(newEdges))
   }
 
-<<<<<<< HEAD
+  override def joinTriplets(updates: VertexRDD[VD], edgeDirection: EdgeDirection,
+      mapFunc: EdgeTriplet[VD, ED] => ED): Graph[VD, ED] = {
+    replicatedVertexView.upgrade(vertices, true, true)
+    val newReplicatedVertexView = replicatedVertexView.updateEdges(updates, edgeDirection, mapFunc)
+    new GraphImpl(vertices, newReplicatedVertexView)
+  }
+
   override def addEdges(addEdges: RDD[Edge[ED]],
       partitionStrategy: PartitionStrategy,
       defaultVertexValue: VD,
@@ -168,19 +174,12 @@
         addEdge.srcId, addEdge.dstId, numPartition)
       (partitionID, addEdge)
     }.partitionBy(edges.partitioner.get)
-     .mapPartitionsWithIndex { (i, partitionedEdges) =>
-      val edges: Iterator[Edge[ED]] = partitionedEdges.map(x => x._2)
-      Iterator((i, edges))
-    }
+      .mapPartitionsWithIndex { (i, partitionedEdges) =>
+        val edges: Iterator[Edge[ED]] = partitionedEdges.map(x => x._2)
+        Iterator((i, edges))
+      }
     GraphImpl.fromEdgesWithExistingGraph(
       this, edgesIterator, defaultVertexValue, initVertexFunc)
-=======
-  override def joinTriplets(updates: VertexRDD[VD], edgeDirection: EdgeDirection,
-      mapFunc: EdgeTriplet[VD, ED] => ED): Graph[VD, ED] = {
-    replicatedVertexView.upgrade(vertices, true, true)
-    val newReplicatedVertexView = replicatedVertexView.updateEdges(updates, edgeDirection, mapFunc)
-    new GraphImpl(vertices, newReplicatedVertexView)
->>>>>>> 10485db4
   }
 
   override def subgraph(
